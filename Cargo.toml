--- conflicted
+++ resolved
@@ -23,11 +23,7 @@
 serde_derive = "1"
 hmac = "=0.10.1"
 pbkdf2 = { version = "=0.7.3", features=["parallel"], default-features = false }
-<<<<<<< HEAD
 tokio = { version = "=1.14.0", features = ["rt", "macros", "io-std"] }
-=======
-tokio = { version = "=1.8.1", features = ["rt", "macros", "io-std"] }
->>>>>>> de6fba77
 tokio-util = { version = "0.6.5", features = ["codec"] }
 regex = "1.3.4"
 sha2 = "0.9.3"
@@ -36,8 +32,4 @@
 bip39 = { version = "=1.0.1", default-features = false }
 libsecp256k1 = "0.5.0"
 # clarity_repl = { package = "clarity-repl", path = "../clarity-repl" }
-<<<<<<< HEAD
-clarity_repl = { package = "clarity-repl", version = "=0.17.0", features = ["cli"] }
-=======
-clarity_repl = { package = "clarity-repl", version = "=0.15.0", features = ["cli"] }
->>>>>>> de6fba77
+clarity_repl = { package = "clarity-repl", version = "=0.17.0", features = ["cli"] }