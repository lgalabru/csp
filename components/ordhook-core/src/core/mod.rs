pub mod pipeline;
pub mod protocol;

use dashmap::DashMap;
use fxhash::{FxBuildHasher, FxHasher};
use std::hash::BuildHasherDefault;
use std::ops::Div;
use std::path::PathBuf;

use chainhook_sdk::{
    bitcoincore_rpc::{Auth, Client, RpcApi},
    utils::Context,
};

use crate::{
    config::{Config, LogConfig, ResourcesConfig},
    db::{find_pinned_block_bytes_at_block_height, open_ordhook_db_conn_rocks_db_loop},
};

use crate::db::{
    find_last_block_inserted, find_latest_inscription_block_height, initialize_ordhook_db,
    open_readonly_ordhook_db_conn,
};

use crate::db::TransactionBytesCursor;

#[derive(Clone, Debug)]
pub struct OrdhookConfig {
    pub resources: ResourcesConfig,
    pub db_path: PathBuf,
    pub first_inscription_height: u64,
    pub logs: LogConfig,
}

pub fn new_traversals_cache(
) -> DashMap<(u32, [u8; 8]), (Vec<([u8; 8], u32, u16, u64)>, Vec<u64>), BuildHasherDefault<FxHasher>>
{
    let hasher = FxBuildHasher::default();
    DashMap::with_hasher(hasher)
}

pub fn new_traversals_lazy_cache(
    cache_size: usize,
) -> DashMap<(u32, [u8; 8]), TransactionBytesCursor, BuildHasherDefault<FxHasher>> {
    let hasher = FxBuildHasher::default();
    DashMap::with_capacity_and_hasher(
        ((cache_size.saturating_sub(500)) * 1000 * 1000)
            .div(TransactionBytesCursor::get_average_bytes_size()),
        hasher,
    )
}

#[derive(PartialEq, Debug)]
pub enum SatPosition {
    Output((usize, u64)),
    Fee(u64),
}

pub fn resolve_absolute_pointer(
    inputs: &Vec<u64>,
    absolute_pointer_value: u64,
) -> (usize, u64) {
    let mut selected_index = 0;
    let mut cumulated_input_value = 0;
    for (index, input_value) in inputs.iter().enumerate() {
        if (cumulated_input_value + input_value) > absolute_pointer_value {
            selected_index = index;
            break;
        }
        cumulated_input_value += input_value;
    }
    let relative_pointer_value = absolute_pointer_value - cumulated_input_value;
    (selected_index, relative_pointer_value)
}

pub fn compute_next_satpoint_data(
    input_index: usize,
    inputs: &Vec<u64>,
    outputs: &Vec<u64>,
<<<<<<< HEAD
    relative_pointer_value: u64,
=======
    pointer_from_inscription: u64,
>>>>>>> da054550
) -> SatPosition {
    let mut absolute_offset_in_inputs = 0;
    for (index, input_value) in inputs.iter().enumerate() {
        if index == input_index {
            break;
        }
<<<<<<< HEAD
        absolute_offset_in_inputs += input_value;
    }    
    absolute_offset_in_inputs += relative_pointer_value;
=======
        offset_cross_inputs += input_value;
    }
    offset_cross_inputs += offset_intra_input;
    offset_cross_inputs += pointer_from_inscription;
>>>>>>> da054550

    let mut absolute_offset_of_first_satoshi_in_selected_output = 0;
    let mut selected_output_index = 0;
    let mut floating_bound = 0;

    for (index, output_value) in outputs.iter().enumerate() {
        floating_bound += output_value;
        selected_output_index = index;
        if floating_bound > absolute_offset_in_inputs {
            break;
        }
        absolute_offset_of_first_satoshi_in_selected_output += output_value;
    }

    if selected_output_index == (outputs.len() - 1) && absolute_offset_in_inputs >= floating_bound {
        // Satoshi spent in fees
        return SatPosition::Fee(absolute_offset_in_inputs - floating_bound);
    }
    let relative_offset_in_selected_output = absolute_offset_in_inputs - absolute_offset_of_first_satoshi_in_selected_output;
    SatPosition::Output((selected_output_index, relative_offset_in_selected_output))
}

pub fn should_sync_rocks_db(config: &Config, ctx: &Context) -> Result<Option<(u64, u64)>, String> {
    let blocks_db = open_ordhook_db_conn_rocks_db_loop(
        true,
        &config.expected_cache_path(),
        config.resources.ulimit,
        config.resources.memory_available,
        &ctx,
    );
    let inscriptions_db_conn = open_readonly_ordhook_db_conn(&config.expected_cache_path(), &ctx)?;
    let last_compressed_block = find_last_block_inserted(&blocks_db) as u64;
    let last_indexed_block = match find_latest_inscription_block_height(&inscriptions_db_conn, ctx)?
    {
        Some(last_indexed_block) => last_indexed_block,
        None => 0,
    };

    let res = if last_compressed_block < last_indexed_block {
        Some((last_compressed_block, last_indexed_block))
    } else {
        None
    };
    Ok(res)
}

pub fn should_sync_ordhook_db(
    config: &Config,
    ctx: &Context,
) -> Result<Option<(u64, u64, usize)>, String> {
    let auth = Auth::UserPass(
        config.network.bitcoind_rpc_username.clone(),
        config.network.bitcoind_rpc_password.clone(),
    );

    let bitcoin_rpc = match Client::new(&config.network.bitcoind_rpc_url, auth) {
        Ok(con) => con,
        Err(message) => {
            return Err(format!("Bitcoin RPC error: {}", message.to_string()));
        }
    };

    let blocks_db = open_ordhook_db_conn_rocks_db_loop(
        true,
        &config.expected_cache_path(),
        config.resources.ulimit,
        config.resources.memory_available,
        &ctx,
    );
    let mut start_block = find_last_block_inserted(&blocks_db) as u64;

    if start_block == 0 {
        let _ = initialize_ordhook_db(&config.expected_cache_path(), &ctx);
    }

    let inscriptions_db_conn = open_readonly_ordhook_db_conn(&config.expected_cache_path(), &ctx)?;

    match find_latest_inscription_block_height(&inscriptions_db_conn, ctx)? {
        Some(height) => {
            if find_pinned_block_bytes_at_block_height(height as u32, 3, &blocks_db, &ctx).is_none()
            {
                start_block = start_block.min(height);
            } else {
                start_block = height;
            }
            start_block += 1;
        }
        None => {
            start_block = start_block.min(config.get_ordhook_config().first_inscription_height);
        }
    };

    let end_block = match bitcoin_rpc.get_blockchain_info() {
        Ok(result) => result.blocks,
        Err(e) => {
            return Err(format!(
                "unable to retrieve Bitcoin chain tip ({})",
                e.to_string()
            ));
        }
    };

    // TODO: Gracefully handle Regtest, Testnet and Signet
    let (mut end_block, speed) = if start_block < 200_000 {
        (end_block.min(200_000), 10_000)
    } else if start_block < 550_000 {
        (end_block.min(550_000), 1_000)
    } else {
        (end_block, 100)
    };

    if start_block < 767430 && end_block > 767430 {
        end_block = 767430;
    }

    if start_block <= end_block {
        Ok(Some((start_block, end_block, speed)))
    } else {
        Ok(None)
    }
}

#[test]
fn test_identify_next_output_index_destination() {
    assert_eq!(
<<<<<<< HEAD
        compute_next_satpoint_data(0, &vec![20, 30, 45], &vec![20, 30, 45], 10),
        SatPosition::Output((0, 10))
    );
    assert_eq!(
        compute_next_satpoint_data(0, &vec![20, 30, 45], &vec![20, 30, 45], 20),
        SatPosition::Output((1, 0))
    );
    assert_eq!(
        compute_next_satpoint_data(1, &vec![20, 30, 45], &vec![20, 30, 45], 25),
        SatPosition::Output((1, 25))
    );
    assert_eq!(
        compute_next_satpoint_data(1, &vec![20, 30, 45], &vec![20, 5, 45], 26),
        SatPosition::Output((2, 21))
    );
    assert_eq!(
        compute_next_satpoint_data(1, &vec![10, 10, 10], &vec![30], 20),
        SatPosition::Fee(0)
    );
    assert_eq!(
        compute_next_satpoint_data(0, &vec![10, 10, 10], &vec![30], 30),
        SatPosition::Fee(0)
    );
    assert_eq!(
        compute_next_satpoint_data(0, &vec![10, 10, 10], &vec![30], 0),
        SatPosition::Output((0, 0))
    );
    assert_eq!(
        compute_next_satpoint_data(2, &vec![20, 30, 45], &vec![20, 30, 45], 95),
        SatPosition::Fee(50)
=======
        compute_next_satpoint_data(0, 10, &vec![20, 30, 45], &vec![20, 30, 45], 0),
        SatPosition::Output((0, 10))
    );
    assert_eq!(
        compute_next_satpoint_data(0, 20, &vec![20, 30, 45], &vec![20, 30, 45], 0),
        SatPosition::Output((1, 0))
    );
    assert_eq!(
        compute_next_satpoint_data(1, 5, &vec![20, 30, 45], &vec![20, 30, 45], 0),
        SatPosition::Output((1, 5))
    );
    assert_eq!(
        compute_next_satpoint_data(1, 6, &vec![20, 30, 45], &vec![20, 5, 45], 0),
        SatPosition::Output((2, 1))
    );
    assert_eq!(
        compute_next_satpoint_data(1, 10, &vec![10, 10, 10], &vec![30], 0),
        SatPosition::Output((0, 20))
    );
    assert_eq!(
        compute_next_satpoint_data(0, 30, &vec![10, 10, 10], &vec![30], 0),
        SatPosition::Fee(0)
    );
    assert_eq!(
        compute_next_satpoint_data(0, 0, &vec![10, 10, 10], &vec![30], 0),
        SatPosition::Output((0, 0))
    );
    assert_eq!(
        compute_next_satpoint_data(2, 45, &vec![20, 30, 45], &vec![20, 30, 45], 0),
        SatPosition::Fee(0)
>>>>>>> da054550
    );
    assert_eq!(
        compute_next_satpoint_data(
            2,
            &vec![1000, 600, 546, 63034],
            &vec![1600, 10000, 15000],
<<<<<<< HEAD
            1600
=======
            0
>>>>>>> da054550
        ),
        SatPosition::Output((1, 1600))
    );
    assert_eq!(
        compute_next_satpoint_data(
            3,
            &vec![6100, 148660, 103143, 7600],
            &vec![81434, 173995],
<<<<<<< HEAD
            257903
=======
            0
>>>>>>> da054550
        ),
        SatPosition::Fee(260377)
    );
}<|MERGE_RESOLUTION|>--- conflicted
+++ resolved
@@ -77,27 +77,16 @@
     input_index: usize,
     inputs: &Vec<u64>,
     outputs: &Vec<u64>,
-<<<<<<< HEAD
     relative_pointer_value: u64,
-=======
-    pointer_from_inscription: u64,
->>>>>>> da054550
 ) -> SatPosition {
     let mut absolute_offset_in_inputs = 0;
     for (index, input_value) in inputs.iter().enumerate() {
         if index == input_index {
             break;
         }
-<<<<<<< HEAD
         absolute_offset_in_inputs += input_value;
     }    
     absolute_offset_in_inputs += relative_pointer_value;
-=======
-        offset_cross_inputs += input_value;
-    }
-    offset_cross_inputs += offset_intra_input;
-    offset_cross_inputs += pointer_from_inscription;
->>>>>>> da054550
 
     let mut absolute_offset_of_first_satoshi_in_selected_output = 0;
     let mut selected_output_index = 0;
@@ -223,7 +212,6 @@
 #[test]
 fn test_identify_next_output_index_destination() {
     assert_eq!(
-<<<<<<< HEAD
         compute_next_satpoint_data(0, &vec![20, 30, 45], &vec![20, 30, 45], 10),
         SatPosition::Output((0, 10))
     );
@@ -254,49 +242,14 @@
     assert_eq!(
         compute_next_satpoint_data(2, &vec![20, 30, 45], &vec![20, 30, 45], 95),
         SatPosition::Fee(50)
-=======
-        compute_next_satpoint_data(0, 10, &vec![20, 30, 45], &vec![20, 30, 45], 0),
-        SatPosition::Output((0, 10))
-    );
-    assert_eq!(
-        compute_next_satpoint_data(0, 20, &vec![20, 30, 45], &vec![20, 30, 45], 0),
-        SatPosition::Output((1, 0))
-    );
-    assert_eq!(
-        compute_next_satpoint_data(1, 5, &vec![20, 30, 45], &vec![20, 30, 45], 0),
-        SatPosition::Output((1, 5))
-    );
-    assert_eq!(
-        compute_next_satpoint_data(1, 6, &vec![20, 30, 45], &vec![20, 5, 45], 0),
-        SatPosition::Output((2, 1))
-    );
-    assert_eq!(
-        compute_next_satpoint_data(1, 10, &vec![10, 10, 10], &vec![30], 0),
-        SatPosition::Output((0, 20))
-    );
-    assert_eq!(
-        compute_next_satpoint_data(0, 30, &vec![10, 10, 10], &vec![30], 0),
-        SatPosition::Fee(0)
-    );
-    assert_eq!(
-        compute_next_satpoint_data(0, 0, &vec![10, 10, 10], &vec![30], 0),
-        SatPosition::Output((0, 0))
-    );
-    assert_eq!(
-        compute_next_satpoint_data(2, 45, &vec![20, 30, 45], &vec![20, 30, 45], 0),
-        SatPosition::Fee(0)
->>>>>>> da054550
+
     );
     assert_eq!(
         compute_next_satpoint_data(
             2,
             &vec![1000, 600, 546, 63034],
             &vec![1600, 10000, 15000],
-<<<<<<< HEAD
             1600
-=======
-            0
->>>>>>> da054550
         ),
         SatPosition::Output((1, 1600))
     );
@@ -305,11 +258,7 @@
             3,
             &vec![6100, 148660, 103143, 7600],
             &vec![81434, 173995],
-<<<<<<< HEAD
             257903
-=======
-            0
->>>>>>> da054550
         ),
         SatPosition::Fee(260377)
     );
